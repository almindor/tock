#![crate_name = "sam4l"]
#![crate_type = "rlib"]
#![feature(asm,core_intrinsics,concat_idents,const_fn)]
#![no_std]

extern crate common;
extern crate hil;
extern crate process;

mod helpers;

pub mod chip;
pub mod ast;
pub mod dma;
pub mod i2c;
pub mod spi;
pub mod nvic;
pub mod pm;
pub mod gpio;
pub mod usart;
pub mod scif;
pub mod adc;

unsafe extern "C" fn unhandled_interrupt() {
    let mut interrupt_number: u32;

    // IPSR[8:0] holds the currently active interrupt
    asm!(
        "mrs    r0, ipsr                    "
        : "={r0}"(interrupt_number)
        :
        : "r0"
        :
        );

    interrupt_number = interrupt_number & 0x1ff;

    panic!("Unhandled Interrupt. ISR {} is active.", interrupt_number);
}

extern {
    // _estack is not really a function, but it makes the types work
    // You should never actually invoke it!!
    fn _estack();

    // Defined in src/main/main.rs
    fn main();

    // Defined in src/arch/cortex-m4/ctx_switch.S
    fn SVC_Handler();

    static mut _szero : u32;
    static mut _ezero : u32;
    static mut _etext : u32;
    static mut _srelocate : u32;
    static mut _erelocate : u32;
}

#[link_section=".vectors"]
pub static ISR_VECTOR: [Option<unsafe extern fn()>; 96] = [
    // First 16 are defined in the Cortex M4 user guide section 2.3.4

    /* Stack top */     Option::Some(_estack),
    /* Reset */         Option::Some(reset_handler),
    /* NMI */           Option::Some(unhandled_interrupt),
    /* Hard Fault */    Option::Some(hard_fault_handler),
    /* MemManage */     Option::Some(unhandled_interrupt),
    /* BusFault */      Option::Some(unhandled_interrupt),
    /* UsageFault*/     Option::Some(unhandled_interrupt),
    None, None, None, None,
    /* SVC */           Option::Some(SVC_Handler),
    /* DebugMon */      Option::Some(unhandled_interrupt),
    None,
    /* PendSV */        Option::Some(unhandled_interrupt),
    /* SysTick */       Option::Some(unhandled_interrupt),

    // Perhipheral vectors are defined by Atmel in the SAM4L datasheet section
    // 4.7.
    /* HFLASHC */       Option::Some(unhandled_interrupt),
    /* PDCA0 */         Option::Some(dma::PDCA_0_Handler),
    /* PDCA1 */         Option::Some(dma::PDCA_1_Handler),
    /* PDCA2 */         Option::Some(dma::PDCA_2_Handler),
    /* PDCA3 */         Option::Some(dma::PDCA_3_Handler),
<<<<<<< HEAD
    /* PDCA4..PDCA15 */ None, None, None, None, None, None, None, None, None,
                        None, None, None,
=======
    /* PDCA4..PDCA15 */ None, None, None, None, None, None, None, None,
                        None, None, None, None,
>>>>>>> f25be5b9
    /* CRCCU */         Option::Some(unhandled_interrupt),
    /* USBC */          Option::Some(unhandled_interrupt),
    /* PEVC_TR */       Option::Some(unhandled_interrupt),
    /* PEVC_OV */       Option::Some(unhandled_interrupt),
    /* AESA */          Option::Some(unhandled_interrupt),
    /* PM */            Option::Some(unhandled_interrupt),
    /* SCIF */          Option::Some(unhandled_interrupt),
    /* FREQM */         Option::Some(unhandled_interrupt),
    /* GPIO0 */         Option::Some(gpio::GPIO_0_Handler),
    /* GPIO1 */         Option::Some(gpio::GPIO_1_Handler),
    /* GPIO2 */         Option::Some(gpio::GPIO_2_Handler),
    /* GPIO3 */         Option::Some(gpio::GPIO_3_Handler),
    /* GPIO4 */         Option::Some(gpio::GPIO_4_Handler),
    /* GPIO5 */         Option::Some(gpio::GPIO_5_Handler),
    /* GPIO6 */         Option::Some(gpio::GPIO_6_Handler),
    /* GPIO7 */         Option::Some(gpio::GPIO_7_Handler),
    /* GPIO8 */         Option::Some(gpio::GPIO_8_Handler),
    /* GPIO9 */         Option::Some(gpio::GPIO_9_Handler),
    /* GPIO10 */        Option::Some(gpio::GPIO_10_Handler),
    /* GPIO11 */        Option::Some(gpio::GPIO_11_Handler),
    /* BPM */           Option::Some(unhandled_interrupt),
    /* BSCIF */         Option::Some(unhandled_interrupt),
    /* AST_ALARM */     Option::Some(ast::AST_ALARM_Handler),
    /* AST_PER */       Option::Some(unhandled_interrupt),
    /* AST_OVF */       Option::Some(unhandled_interrupt),
    /* AST_READY */     Option::Some(unhandled_interrupt),
    /* AST_CLKREADY */  Option::Some(unhandled_interrupt),
    /* WDT */           Option::Some(unhandled_interrupt),
    /* EIC1 */          Option::Some(unhandled_interrupt),
    /* EIC2 */          Option::Some(unhandled_interrupt),
    /* EIC3 */          Option::Some(unhandled_interrupt),
    /* EIC4 */          Option::Some(unhandled_interrupt),
    /* EIC5 */          Option::Some(unhandled_interrupt),
    /* EIC6 */          Option::Some(unhandled_interrupt),
    /* EIC7 */          Option::Some(unhandled_interrupt),
    /* EIC8 */          Option::Some(unhandled_interrupt),
    /* IISC */          Option::Some(unhandled_interrupt),
    /* SPI */           Option::Some(unhandled_interrupt),
    /* TC00 */          Option::Some(unhandled_interrupt),
    /* TC01 */          Option::Some(unhandled_interrupt),
    /* TC02 */          Option::Some(unhandled_interrupt),
    /* TC10 */          Option::Some(unhandled_interrupt),
    /* TC11 */          Option::Some(unhandled_interrupt),
    /* TC12 */          Option::Some(unhandled_interrupt),
    /* TWIM0 */         Option::Some(unhandled_interrupt),
    /* TWIS0 */         Option::Some(unhandled_interrupt),
    /* TWIM1 */         Option::Some(unhandled_interrupt),
    /* TWIS1 */         Option::Some(unhandled_interrupt),
    /* USART0 */        Option::Some(unhandled_interrupt),
    /* USART1 */        Option::Some(unhandled_interrupt),
    /* USART2 */        Option::Some(usart::USART2_Handler),
    /* USART3 */        Option::Some(usart::USART3_Handler),
    /* ADCIFE */        Option::Some(adc::ADCIFE_Handler),
    /* DACC */          Option::Some(unhandled_interrupt),
    /* ACIFC */         Option::Some(unhandled_interrupt),
    /* ABDACB */        Option::Some(unhandled_interrupt),
    /* TRNG */          Option::Some(unhandled_interrupt),
    /* PARC */          Option::Some(unhandled_interrupt),
    /* CATB */          Option::Some(unhandled_interrupt),
    None,
    /* TWIM2 */         Option::Some(i2c::twim2_interrupt),
    /* TWIM3 */         Option::Some(unhandled_interrupt),
    /* LCDCA */         Option::Some(unhandled_interrupt),
];

unsafe extern "C" fn reset_handler() {

    // Relocate data segment.
    // Assumes data starts right after text segment as specified by the linker
    // file.
    let mut pdest  = &mut _srelocate as *mut u32;
    let pend  = &mut _erelocate as *mut u32;
    let mut psrc = &_etext as *const u32;

    if psrc != pdest {
        while (pdest as *const u32) < pend {
            *pdest = *psrc;
            pdest = pdest.offset(1);
            psrc = psrc.offset(1);
        }
    }

    // Clear the zero segment (BSS)
    let pzero = &_ezero as *const u32;
    pdest = &mut _szero as *mut u32;

    while (pdest as *const u32) < pzero {
        *pdest = 0;
        pdest = pdest.offset(1);
    }

    main();
}

unsafe extern "C" fn hard_fault_handler() {
    use core::intrinsics::offset;

    let faulting_stack: *mut u32;

    asm!(
        "tst    lr, #4                      \n\
         ite    eq                          \n\
         mrseq  r0, msp                     \n\
         mrsne  r0, psp                     "
        : "={r0}"(faulting_stack)
        :
        : "r0"
        :
        );

    let stacked_r0  :u32 = *offset(faulting_stack, 0);
    let stacked_r1  :u32 = *offset(faulting_stack, 1);
    let stacked_r2  :u32 = *offset(faulting_stack, 2);
    let stacked_r3  :u32 = *offset(faulting_stack, 3);
    let stacked_r12 :u32 = *offset(faulting_stack, 4);
    let stacked_lr  :u32 = *offset(faulting_stack, 5);
    let stacked_pc  :u32 = *offset(faulting_stack, 6);
    let stacked_prs :u32 = *offset(faulting_stack, 7);

    panic!("HardFault.\n\
           \tr0  0x{:x}\n\
           \tr1  0x{:x}\n\
           \tr2  0x{:x}\n\
           \tr3  0x{:x}\n\
           \tr12 0x{:x}\n\
           \tlr  0x{:x}\n\
           \tpc  0x{:x}\n\
           \tprs 0x{:x}\n\
           ", stacked_r0, stacked_r1, stacked_r2, stacked_r3,
           stacked_r12, stacked_lr, stacked_pc, stacked_prs);
}
<|MERGE_RESOLUTION|>--- conflicted
+++ resolved
@@ -81,13 +81,9 @@
     /* PDCA1 */         Option::Some(dma::PDCA_1_Handler),
     /* PDCA2 */         Option::Some(dma::PDCA_2_Handler),
     /* PDCA3 */         Option::Some(dma::PDCA_3_Handler),
-<<<<<<< HEAD
-    /* PDCA4..PDCA15 */ None, None, None, None, None, None, None, None, None,
+    /* PDCA4 */         Option::Some(dma::PDCA_4_Handler),
+    /* PDCA5..PDCA15 */ None, None, None, None, None, None, None, None,
                         None, None, None,
-=======
-    /* PDCA4..PDCA15 */ None, None, None, None, None, None, None, None,
-                        None, None, None, None,
->>>>>>> f25be5b9
     /* CRCCU */         Option::Some(unhandled_interrupt),
     /* USBC */          Option::Some(unhandled_interrupt),
     /* PEVC_TR */       Option::Some(unhandled_interrupt),
