--- conflicted
+++ resolved
@@ -13,19 +13,14 @@
 //! let crc_buffer = static_init!([u8; 64], [0; 64]);
 //!
 //! let crc = static_init!(
-//!     capsules::crc::Crc<'static, sam4l::crccu::Crccu<'static>>,
-<<<<<<< HEAD
-//!     capsules::crc::Crc::new(&mut sam4l::crccu::CrcCU, board_kernel.create_grant(&grant_cap)));
-//! sam4l::crccu::CrcCU.set_client(crc);
-=======
-//!     capsules::crc::Crc::new(
+//!     capsules::crc::CrcDriver<'static, sam4l::crccu::Crccu<'static>>,
+//!     capsules::crc::CrcDriver::new(
 //!         &mut sam4l::crccu::CRCCU,
 //!         crc_buffer,
 //!         board_kernel.create_grant(&grant_cap)
 //!      )
 //! );
 //! sam4l::crccu::CRCCU.set_client(crc);
->>>>>>> d2898d85
 //!
 //! ```
 //!
@@ -81,52 +76,31 @@
 
 use core::cell::Cell;
 use core::mem;
-<<<<<<< HEAD
-use kernel::common::cells::OptionalCell;
-use kernel::common::leasable_buffer::LeasableBuffer;
-use kernel::hil;
-use kernel::hil::crc::{CrcAlgorithm, CrcOutput};
-=======
 use kernel::common::cells::{OptionalCell, TakeCell};
 use kernel::common::leasable_buffer::LeasableBuffer;
-use kernel::hil::crc::{Crc, CrcAlgorithm, CrcClient, CrcOutput};
->>>>>>> d2898d85
+use kernel::hil::crc::{Crc, CrcAlgorithm, Client, CrcOutput};
 use kernel::{CommandReturn, Driver, ErrorCode, Grant, ProcessId, Upcall};
 use kernel::{ReadOnlyAppSlice};
 
 /// Syscall driver number.
 use crate::driver;
 pub const DRIVER_NUM: usize = driver::NUM::Crc as usize;
+pub const DEFAULT_CRC_BUF_LENGTH: usize = 256;
 
 /// An opaque value maintaining state for one application's request
 #[derive(Default)]
 pub struct App {
     callback: Upcall,
     buffer: ReadOnlyAppSlice,
-<<<<<<< HEAD
-
     // if Some, the application is awaiting the result of a Crc
     //   using the given algorithm
-    waiting: Option<hil::crc::CrcAlgorithm>,
-=======
     waiting: Option<CrcAlgorithm>,
->>>>>>> d2898d85
 }
 
 /// Struct that holds the state of the Crc driver and implements the `Driver` trait for use by
 /// processes through the system call interface.
-<<<<<<< HEAD
-pub struct Crc<'a, C: hil::crc::Crc<'a>> {
-    crc_unit: &'a C,
-    apps: Grant<App>,
-    serving_app: OptionalCell<ProcessId>,
-    input_buffer: &'static LeasableBuffer<'static, u8>,
-}
-
-impl<'a, C: hil::crc::Crc<'a>> Crc<'a, C> {
-=======
 pub struct CrcDriver<'a, C: Crc<'a>> {
-    crc_unit: &'a C,
+    crc: &'a C,
     crc_buffer: TakeCell<'static, [u8]>,
     grant: Grant<App>,
     current_process: OptionalCell<ProcessId>,
@@ -135,7 +109,6 @@
 }
 
 impl<'a, C: Crc<'a>> CrcDriver<'a, C> {
->>>>>>> d2898d85
     /// Create a `Crc` driver
     ///
     /// The argument `crc_unit` must implement the abstract `Crc`
@@ -149,64 +122,13 @@
     /// capsules::crc::Crc::new(&sam4l::crccu::CrcCU, board_kernel.create_grant(&grant_cap));
     /// ```
     ///
-<<<<<<< HEAD
-    pub fn new(crc_unit: &'a C, apps: Grant<App>, input_buffer: &'static LeasableBuffer<'static, u8>) -> Crc<'a, C> {
-        Crc {
-            crc_unit: crc_unit,
-            apps: apps,
-            serving_app: OptionalCell::empty(),
-            input_buffer: input_buffer
-        }
-    }
-
-    fn serve_waiting_apps(&self) -> Result<(), ErrorCode> {
-        if self.serving_app.is_some() {
-            // A computation is in progress: return OK because
-            // we are already serving.
-            return Ok(());
-        }
-
-        // Find a waiting app and start its requested computation
-        let mut found = false;
-        for app in self.apps.iter() {
-            let appid = app.processid();
-            app.enter(|app| {
-                if let Some(alg) = app.waiting {
-                    let result = self.crc_unit.set_algorithm(alg);
-
-//                    let rcode = app
-//                        .buffer
-//                        .map_or(Err(ErrorCode::NOMEM), |buf| self.crc_unit.compute(buf, alg));
-
-                    if result == Ok(()) {
-                        // The unit is now computing a Crc for this app
-                        self.serving_app.set(appid);
-                        found = true;
-                    } else {
-                        // The app's request failed
-                        app.callback.schedule(kernel::into_statuscode(result), 0, 0);
-                        app.waiting = None;
-                    }
-                }
-            });
-            if found {
-                break;
-            }
-        }
-
-        if !found {
-            // Power down the Crc unit until next needed
-            self.crc_unit.disable();
-        }
-        Ok(())
-=======
     pub fn new(
-        crc_unit: &'a C,
+        crc: &'a C,
         crc_buffer: &'static mut [u8],
         grant: Grant<App>,
     ) -> CrcDriver<'a, C> {
         CrcDriver {
-            crc_unit,
+            crc,
             crc_buffer: TakeCell::new(crc_buffer),
             grant,
             current_process: OptionalCell::empty(),
@@ -215,8 +137,8 @@
     }
 
     fn serve_current_process(&self) -> Result<(), ErrorCode> {
+        let _res = self.crc.compute();
         unimplemented!()
->>>>>>> d2898d85
     }
 }
 
@@ -227,11 +149,7 @@
 /// the `subscribe` system call and `allow`s the driver access to the buffer over-which to compute.
 /// Then, it initiates a Crc computation using the `command` system call. See function-specific
 /// comments for details.
-<<<<<<< HEAD
-impl<'a, C: hil::crc::Crc<'a>> Driver for Crc<'a, C> {
-=======
 impl<'a, C: Crc<'a>> Driver for CrcDriver<'a, C> {
->>>>>>> d2898d85
     /// The `allow` syscall for this driver supports the single
     /// `allow_num` zero, which is used to provide a buffer over which
     /// to compute a Crc computation.
@@ -409,24 +327,8 @@
     }
 }
 
-<<<<<<< HEAD
-impl<'a, C: hil::crc::Crc<'a>> hil::crc::Client for Crc<'a, C> {
-
-    fn input_done(&self, result: Result<(), ErrorCode>, buffer: LeasableBuffer<'static, u8>) {
-        self.serving_app.take().map(|appid| {
-            let _ = self
-                .apps
-                .enter(appid, |app| {
-                    app.callback
-                        .schedule(kernel::into_statuscode(result), 0, 0);
-                    app.waiting = None;
-                    Ok(())
-                })
-                .unwrap_or_else(|err| err.into());
-            self.serve_waiting_apps();
-=======
-impl<'a, C: Crc<'a>> CrcClient for CrcDriver<'a, C> {
-    fn input_done(&self, result: Result<(), ErrorCode>, mut buffer: LeasableBuffer<'static, u8>) {
+impl<'a, C: Crc<'a>> Client for CrcDriver<'a, C> {
+    fn input_done(&self, _result: Result<(), ErrorCode>, mut _buffer: LeasableBuffer<'static, u8>) {
         // A call to `input` has finished. This can mean that either
         // we have processed the entire buffer passed in, or it was
         // truncated by the CRC unit as it was too large. In the first
@@ -453,7 +355,6 @@
                     // TODO: Error handling
                 }
             });
->>>>>>> d2898d85
         });
 
         // Now that the CRC is finished, iterate through other apps
@@ -463,33 +364,25 @@
         for process in self.grant.iter() {
             let process_id = process.processid();
             let started = process.enter(|grant| {
-                if let Some(algorithm) = grant.waiting {
+                if grant.waiting.is_some() {
                     self.current_process.set(process_id);
-                    self.serve_current_process();
                     true
                 } else {
                     false
                 }
             });
-
             // As soon as we have started an operation for an
             // additional process, break out of the loop
             if started {
+                let _res = self.serve_current_process();
                 break;
             }
         }
     }
 
-    fn crc_done(&self, result: Result<CrcOutput, ErrorCode>) {
-
-    }
-}
-
-<<<<<<< HEAD
-fn alg_from_user_int(i: usize) -> Option<hil::crc::CrcAlgorithm> {
-=======
+}
+
 fn alg_from_user_int(i: usize) -> Option<CrcAlgorithm> {
->>>>>>> d2898d85
     match i {
         0 => Some(CrcAlgorithm::Crc32),
         1 => Some(CrcAlgorithm::Crc32C),
