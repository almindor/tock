--- conflicted
+++ resolved
@@ -71,15 +71,10 @@
 use kernel::common::cells::OptionalCell;
 use kernel::hil;
 use kernel::hil::crc::CrcAlg;
-<<<<<<< HEAD
 use kernel::{
-    AppId, CommandReturn, Driver, ErrorCode, Grant, GrantDefault, ProcessUpcallFactory, Upcall,
+    CommandReturn, Driver, ErrorCode, Grant, GrantDefault, ProcessId, ProcessUpcallFactory, Upcall,
 };
-use kernel::{Read, ReadOnlyAppSlice, ReturnCode};
-=======
-use kernel::{CommandReturn, Driver, ErrorCode, Grant, ProcessId, Upcall};
 use kernel::{Read, ReadOnlyAppSlice};
->>>>>>> d44dc913
 
 /// Syscall driver number.
 use crate::driver;
@@ -96,7 +91,7 @@
 }
 
 impl GrantDefault for App {
-    fn grant_default(_process_id: AppId, cb_factory: &mut ProcessUpcallFactory) -> Self {
+    fn grant_default(_process_id: ProcessId, cb_factory: &mut ProcessUpcallFactory) -> Self {
         App {
             callback: cb_factory.build_upcall(0).unwrap(),
             buffer: ReadOnlyAppSlice::default(),
