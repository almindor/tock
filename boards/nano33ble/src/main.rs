//! Tock kernel for the Arduino Nano 33 BLE.
//!
//! It is based on nRF52840 SoC (Cortex M4 core with a BLE + IEEE 802.15.4 transceiver).

#![no_std]
// Disable this attribute when documenting, as a workaround for
// https://github.com/rust-lang/rust/issues/62184.
#![cfg_attr(not(doc), no_main)]
#![deny(missing_docs)]

use capsules::virtual_aes_ccm::MuxAES128CCM;
use kernel::capabilities;
use kernel::common::dynamic_deferred_call::{DynamicDeferredCall, DynamicDeferredCallClientState};
use kernel::component::Component;
use kernel::hil::gpio::Configure;
use kernel::hil::gpio::Interrupt;
use kernel::hil::gpio::Output;
use kernel::hil::i2c::I2CMaster;
use kernel::hil::led::LedLow;
use kernel::hil::symmetric_encryption::AES128;
use kernel::hil::time::Counter;
use kernel::hil::usb::Client;
use kernel::mpu::MPU;
use kernel::Chip;
#[allow(unused_imports)]
use kernel::{create_capability, debug, debug_gpio, debug_verbose, static_init};

use nrf52840::gpio::Pin;
use nrf52840::interrupt_service::Nrf52840DefaultPeripherals;

#[allow(dead_code)]
mod test;

// Three-color LED.
const LED_RED_PIN: Pin = Pin::P0_24;
const LED_GREEN_PIN: Pin = Pin::P0_16;
const LED_BLUE_PIN: Pin = Pin::P0_06;

const LED_KERNEL_PIN: Pin = Pin::P0_13;

const _BUTTON_RST_PIN: Pin = Pin::P0_18;

const GPIO_D2: Pin = Pin::P1_11;
const GPIO_D3: Pin = Pin::P1_12;
const GPIO_D4: Pin = Pin::P1_15;
const GPIO_D5: Pin = Pin::P1_13;
const GPIO_D6: Pin = Pin::P1_14;
const GPIO_D7: Pin = Pin::P0_23;
const GPIO_D8: Pin = Pin::P0_21;
const GPIO_D9: Pin = Pin::P0_27;
const GPIO_D10: Pin = Pin::P1_02;

const _UART_TX_PIN: Pin = Pin::P1_03;
const _UART_RX_PIN: Pin = Pin::P1_10;

/// I2C pins for all of the sensors.
const I2C_SDA_PIN: Pin = Pin::P0_14;
const I2C_SCL_PIN: Pin = Pin::P0_15;

/// GPIO tied to the VCC of the I2C pullup resistors.
const I2C_PULLUP_PIN: Pin = Pin::P1_00;

/// Interrupt pin for the APDS9960 sensor.
const APDS9960_PIN: Pin = Pin::P0_19;

/// Personal Area Network ID for the IEEE 802.15.4 radio
const PAN_ID: u16 = 0xABCD;

/// UART Writer for panic!()s.
pub mod io;

// State for loading and holding applications.
// How should the kernel respond when a process faults.
const FAULT_RESPONSE: kernel::procs::FaultResponse = kernel::procs::FaultResponse::Panic;

// Number of concurrent processes this platform supports.
const NUM_PROCS: usize = 8;

static mut PROCESSES: [Option<&'static dyn kernel::procs::ProcessType>; NUM_PROCS] =
    [None; NUM_PROCS];

static mut CHIP: Option<&'static nrf52840::chip::NRF52<Nrf52840DefaultPeripherals>> = None;
static mut CDC_REF_FOR_PANIC: Option<
    &'static capsules::usb::cdc::CdcAcm<
        'static,
        nrf52::usbd::Usbd,
        capsules::virtual_alarm::VirtualMuxAlarm<'static, nrf52::rtc::Rtc>,
    >,
> = None;

/// Dummy buffer that causes the linker to reserve enough space for the stack.
#[no_mangle]
#[link_section = ".stack_buffer"]
pub static mut STACK_MEMORY: [u8; 0x1000] = [0; 0x1000];

/// Supported drivers by the platform
pub struct Platform {
    ble_radio: &'static capsules::ble_advertising_driver::BLE<
        'static,
        nrf52::ble_radio::Radio<'static>,
        capsules::virtual_alarm::VirtualMuxAlarm<'static, nrf52::rtc::Rtc<'static>>,
    >,
    ieee802154_radio: &'static capsules::ieee802154::RadioDriver<'static>,
    console: &'static capsules::console::Console<'static>,
    pconsole: &'static capsules::process_console::ProcessConsole<
        'static,
        components::process_console::Capability,
    >,
    proximity: &'static capsules::proximity::ProximitySensor<'static>,
    gpio: &'static capsules::gpio::GPIO<'static, nrf52::gpio::GPIOPin<'static>>,
    led: &'static capsules::led::LedDriver<'static, LedLow<'static, nrf52::gpio::GPIOPin<'static>>>,
    rng: &'static capsules::rng::RngDriver<'static>,
    ipc: kernel::ipc::IPC,
    alarm: &'static capsules::alarm::AlarmDriver<
        'static,
        capsules::virtual_alarm::VirtualMuxAlarm<'static, nrf52::rtc::Rtc<'static>>,
    >,
}

impl kernel::Platform for Platform {
    fn with_driver<F, R>(&self, driver_num: usize, f: F) -> R
    where
        F: FnOnce(Option<Result<&dyn kernel::Driver, &dyn kernel::LegacyDriver>>) -> R,
    {
        match driver_num {
<<<<<<< HEAD
            capsules::console::DRIVER_NUM => f(Some(Ok(self.console))),
            capsules::proximity::DRIVER_NUM => f(Some(Err(self.proximity))),
            capsules::gpio::DRIVER_NUM => f(Some(Err(self.gpio))),
            capsules::alarm::DRIVER_NUM => f(Some(Err(self.alarm))),
            capsules::led::DRIVER_NUM => f(Some(Ok(self.led))),
            capsules::rng::DRIVER_NUM => f(Some(Err(self.rng))),
            // capsules::ble_advertising_driver::DRIVER_NUM => f(Some(self.ble_radio)),
            // capsules::ieee802154::DRIVER_NUM => f(Some(radio)),
            kernel::ipc::DRIVER_NUM => f(Some(Err(&self.ipc))),
=======
            capsules::console::DRIVER_NUM => f(Some(self.console)),
            capsules::proximity::DRIVER_NUM => f(Some(self.proximity)),
            capsules::gpio::DRIVER_NUM => f(Some(self.gpio)),
            capsules::alarm::DRIVER_NUM => f(Some(self.alarm)),
            capsules::led::DRIVER_NUM => f(Some(self.led)),
            capsules::rng::DRIVER_NUM => f(Some(self.rng)),
            capsules::ble_advertising_driver::DRIVER_NUM => f(Some(self.ble_radio)),
            capsules::ieee802154::DRIVER_NUM => f(Some(self.ieee802154_radio)),
            kernel::ipc::DRIVER_NUM => f(Some(&self.ipc)),
>>>>>>> fe42a6a3
            _ => f(None),
        }
    }
}

/// Entry point in the vector table called on hard reset.
#[no_mangle]
pub unsafe fn reset_handler() {
    // Loads relocations and clears BSS
    nrf52840::init();
    let ppi = static_init!(nrf52840::ppi::Ppi, nrf52840::ppi::Ppi::new());
    // Initialize chip peripheral drivers
    let nrf52840_peripherals = static_init!(
        Nrf52840DefaultPeripherals,
        Nrf52840DefaultPeripherals::new(ppi)
    );

    // set up circular peripheral dependencies
    nrf52840_peripherals.init();
    let base_peripherals = &nrf52840_peripherals.nrf52;

    let board_kernel = static_init!(kernel::Kernel, kernel::Kernel::new(&PROCESSES));

    //--------------------------------------------------------------------------
    // CAPABILITIES
    //--------------------------------------------------------------------------

    // Create capabilities that the board needs to call certain protected kernel
    // functions.
    let process_management_capability =
        create_capability!(capabilities::ProcessManagementCapability);
    let main_loop_capability = create_capability!(capabilities::MainLoopCapability);
    let memory_allocation_capability = create_capability!(capabilities::MemoryAllocationCapability);

    //--------------------------------------------------------------------------
    // DEBUG GPIO
    //--------------------------------------------------------------------------

    // Configure kernel debug GPIOs as early as possible. These are used by the
    // `debug_gpio!(0, toggle)` macro. We configure these early so that the
    // macro is available during most of the setup code and kernel execution.
    kernel::debug::assign_gpios(
        Some(&base_peripherals.gpio_port[LED_KERNEL_PIN]),
        None,
        None,
    );

    //--------------------------------------------------------------------------
    // GPIO
    //--------------------------------------------------------------------------

    let gpio = components::gpio::GpioComponent::new(
        board_kernel,
        components::gpio_component_helper!(
            nrf52840::gpio::GPIOPin,
            2 => &base_peripherals.gpio_port[GPIO_D2],
            3 => &base_peripherals.gpio_port[GPIO_D3],
            4 => &base_peripherals.gpio_port[GPIO_D4],
            5 => &base_peripherals.gpio_port[GPIO_D5],
            6 => &base_peripherals.gpio_port[GPIO_D6],
            7 => &base_peripherals.gpio_port[GPIO_D7],
            8 => &base_peripherals.gpio_port[GPIO_D8],
            9 => &base_peripherals.gpio_port[GPIO_D9],
            10 => &base_peripherals.gpio_port[GPIO_D10]
        ),
    )
    .finalize(components::gpio_component_buf!(nrf52840::gpio::GPIOPin));

    //--------------------------------------------------------------------------
    // LEDs
    //--------------------------------------------------------------------------

    let led = components::led::LedsComponent::new(components::led_component_helper!(
        LedLow<'static, nrf52840::gpio::GPIOPin>,
        LedLow::new(&base_peripherals.gpio_port[LED_RED_PIN]),
        LedLow::new(&base_peripherals.gpio_port[LED_GREEN_PIN]),
        LedLow::new(&base_peripherals.gpio_port[LED_BLUE_PIN]),
    ))
    .finalize(components::led_component_buf!(
        LedLow<'static, nrf52840::gpio::GPIOPin>
    ));

    //--------------------------------------------------------------------------
    // Deferred Call (Dynamic) Setup
    //--------------------------------------------------------------------------

    let dynamic_deferred_call_clients =
        static_init!([DynamicDeferredCallClientState; 3], Default::default());
    let dynamic_deferred_caller = static_init!(
        DynamicDeferredCall,
        DynamicDeferredCall::new(dynamic_deferred_call_clients)
    );
    DynamicDeferredCall::set_global_instance(dynamic_deferred_caller);

    //--------------------------------------------------------------------------
    // ALARM & TIMER
    //--------------------------------------------------------------------------

    let rtc = &base_peripherals.rtc;
    rtc.start();

    let mux_alarm = components::alarm::AlarmMuxComponent::new(rtc)
        .finalize(components::alarm_mux_component_helper!(nrf52::rtc::Rtc));
    let alarm = components::alarm::AlarmDriverComponent::new(board_kernel, mux_alarm)
        .finalize(components::alarm_component_helper!(nrf52::rtc::Rtc));

    //--------------------------------------------------------------------------
    // UART & CONSOLE & DEBUG
    //--------------------------------------------------------------------------

    // Setup the CDC-ACM over USB driver that we will use for UART.
    // We use the Arduino Vendor ID and Product ID since the device is the same.

    // Create the strings we include in the USB descriptor. We use the hardcoded
    // DEVICEADDR register on the nRF52 to set the serial number.
    let serial_number_buf = static_init!([u8; 17], [0; 17]);
    let serial_number_string: &'static str =
        nrf52::ficr::FICR_INSTANCE.address_str(serial_number_buf);
    let strings = static_init!(
        [&str; 3],
        [
            "Arduino",              // Manufacturer
            "Nano 33 BLE - TockOS", // Product
            serial_number_string,   // Serial number
        ]
    );

    let cdc = components::cdc::CdcAcmComponent::new(
        &nrf52840_peripherals.usbd,
        capsules::usb::cdc::MAX_CTRL_PACKET_SIZE_NRF52840,
        0x2341,
        0x005a,
        strings,
        mux_alarm,
        dynamic_deferred_caller,
    )
    .finalize(components::usb_cdc_acm_component_helper!(
        nrf52::usbd::Usbd,
        nrf52::rtc::Rtc
    ));
    CDC_REF_FOR_PANIC = Some(cdc); //for use by panic handler

    // Create a shared UART channel for the console and for kernel debug.
    let uart_mux = components::console::UartMuxComponent::new(cdc, 115200, dynamic_deferred_caller)
        .finalize(());

    let pconsole =
        components::process_console::ProcessConsoleComponent::new(board_kernel, uart_mux)
            .finalize(());

    // Setup the console.
    let console = components::console::ConsoleComponent::new(board_kernel, uart_mux).finalize(());
    // Create the debugger object that handles calls to `debug!()`.
    components::debug_writer::DebugWriterComponent::new(uart_mux).finalize(());

    //--------------------------------------------------------------------------
    // RANDOM NUMBERS
    //--------------------------------------------------------------------------

    let rng = components::rng::RngComponent::new(board_kernel, &base_peripherals.trng).finalize(());

    //--------------------------------------------------------------------------
    // SENSORS
    //--------------------------------------------------------------------------

    let sensors_i2c_bus = static_init!(
        capsules::virtual_i2c::MuxI2C<'static>,
        capsules::virtual_i2c::MuxI2C::new(&base_peripherals.twim0, None, dynamic_deferred_caller)
    );
    base_peripherals.twim0.configure(
        nrf52840::pinmux::Pinmux::new(I2C_SCL_PIN as u32),
        nrf52840::pinmux::Pinmux::new(I2C_SDA_PIN as u32),
    );
    base_peripherals.twim0.set_master_client(sensors_i2c_bus);

    &nrf52840::gpio::PORT[I2C_PULLUP_PIN].make_output();
    &nrf52840::gpio::PORT[I2C_PULLUP_PIN].set();

    let apds9960_i2c = static_init!(
        capsules::virtual_i2c::I2CDevice,
        capsules::virtual_i2c::I2CDevice::new(sensors_i2c_bus, 0x39)
    );

    let apds9960 = static_init!(
        capsules::apds9960::APDS9960<'static>,
        capsules::apds9960::APDS9960::new(
            apds9960_i2c,
            &nrf52840::gpio::PORT[APDS9960_PIN],
            &mut capsules::apds9960::BUFFER
        )
    );
    apds9960_i2c.set_client(apds9960);
    nrf52840::gpio::PORT[APDS9960_PIN].set_client(apds9960);

    let grant_cap = create_capability!(capabilities::MemoryAllocationCapability);

    let proximity = static_init!(
        capsules::proximity::ProximitySensor<'static>,
        capsules::proximity::ProximitySensor::new(apds9960, board_kernel.create_grant(&grant_cap))
    );

    kernel::hil::sensors::ProximityDriver::set_client(apds9960, proximity);

    //--------------------------------------------------------------------------
    // WIRELESS
    //--------------------------------------------------------------------------

    let ble_radio =
        nrf52_components::BLEComponent::new(board_kernel, &base_peripherals.ble_radio, mux_alarm)
            .finalize(());

    let aes_mux = static_init!(
        MuxAES128CCM<'static, nrf52840::aes::AesECB>,
        MuxAES128CCM::new(&base_peripherals.ecb, dynamic_deferred_caller)
    );
    base_peripherals.ecb.set_client(aes_mux);
    aes_mux.initialize_callback_handle(
        dynamic_deferred_caller
            .register(aes_mux)
            .expect("no deferred call slot available for ccm mux"),
    );

    let serial_num = nrf52840::ficr::FICR_INSTANCE.address();
    let serial_num_bottom_16 = u16::from_le_bytes([serial_num[0], serial_num[1]]);
    let (ieee802154_radio, _mux_mac) = components::ieee802154::Ieee802154Component::new(
        board_kernel,
        &base_peripherals.ieee802154_radio,
        aes_mux,
        PAN_ID,
        serial_num_bottom_16,
    )
    .finalize(components::ieee802154_component_helper!(
        nrf52840::ieee802154_radio::Radio,
        nrf52840::aes::AesECB<'static>
    ));

    //--------------------------------------------------------------------------
    // FINAL SETUP AND BOARD BOOT
    //--------------------------------------------------------------------------

    // Start all of the clocks. Low power operation will require a better
    // approach than this.
    nrf52_components::NrfClockComponent::new().finalize(());

    let platform = Platform {
        ble_radio,
        ieee802154_radio,
        console,
        pconsole,
        proximity,
        led,
        gpio,
        rng,
        alarm,
        ipc: kernel::ipc::IPC::new(board_kernel, &memory_allocation_capability),
    };

    let chip = static_init!(
        nrf52840::chip::NRF52<Nrf52840DefaultPeripherals>,
        nrf52840::chip::NRF52::new(nrf52840_peripherals)
    );
    CHIP = Some(chip);

    // Need to disable the MPU because the bootloader seems to set it up.
    chip.mpu().clear_mpu();

    // Configure the USB stack to enable a serial port over CDC-ACM.
    cdc.enable();
    cdc.attach();

    //--------------------------------------------------------------------------
    // TESTS
    //--------------------------------------------------------------------------
    // test::linear_log_test::run(
    //     mux_alarm,
    //     dynamic_deferred_caller,
    //     &nrf52840_peripherals.nrf52.nvmc,
    // );
    // test::log_test::run(
    //     mux_alarm,
    //     dynamic_deferred_caller,
    //     &nrf52840_peripherals.nrf52.nvmc,
    // );

    debug!("Initialization complete. Entering main loop.");
    platform.pconsole.start();

    //--------------------------------------------------------------------------
    // PROCESSES AND MAIN LOOP
    //--------------------------------------------------------------------------

    /// These symbols are defined in the linker script.
    extern "C" {
        /// Beginning of the ROM region containing app images.
        static _sapps: u8;
        /// End of the ROM region containing app images.
        static _eapps: u8;
        /// Beginning of the RAM region for app memory.
        static mut _sappmem: u8;
        /// End of the RAM region for app memory.
        static _eappmem: u8;
    }

    kernel::procs::load_processes(
        board_kernel,
        chip,
        core::slice::from_raw_parts(
            &_sapps as *const u8,
            &_eapps as *const u8 as usize - &_sapps as *const u8 as usize,
        ),
        core::slice::from_raw_parts_mut(
            &mut _sappmem as *mut u8,
            &_eappmem as *const u8 as usize - &_sappmem as *const u8 as usize,
        ),
        &mut PROCESSES,
        FAULT_RESPONSE,
        &process_management_capability,
    )
    .unwrap_or_else(|err| {
        debug!("Error loading processes!");
        debug!("{:?}", err);
    });

    let scheduler = components::sched::round_robin::RoundRobinComponent::new(&PROCESSES)
        .finalize(components::rr_component_helper!(NUM_PROCS));
    board_kernel.kernel_loop(
        &platform,
        chip,
        Some(&platform.ipc),
        scheduler,
        &main_loop_capability,
    );
}<|MERGE_RESOLUTION|>--- conflicted
+++ resolved
@@ -123,27 +123,15 @@
         F: FnOnce(Option<Result<&dyn kernel::Driver, &dyn kernel::LegacyDriver>>) -> R,
     {
         match driver_num {
-<<<<<<< HEAD
             capsules::console::DRIVER_NUM => f(Some(Ok(self.console))),
             capsules::proximity::DRIVER_NUM => f(Some(Err(self.proximity))),
             capsules::gpio::DRIVER_NUM => f(Some(Err(self.gpio))),
             capsules::alarm::DRIVER_NUM => f(Some(Err(self.alarm))),
             capsules::led::DRIVER_NUM => f(Some(Ok(self.led))),
             capsules::rng::DRIVER_NUM => f(Some(Err(self.rng))),
-            // capsules::ble_advertising_driver::DRIVER_NUM => f(Some(self.ble_radio)),
-            // capsules::ieee802154::DRIVER_NUM => f(Some(radio)),
+            capsules::ble_advertising_driver::DRIVER_NUM => f(Some(Err(self.ble_radio))),
+            capsules::ieee802154::DRIVER_NUM => f(Some(Err(self.ieee802154_radio))),
             kernel::ipc::DRIVER_NUM => f(Some(Err(&self.ipc))),
-=======
-            capsules::console::DRIVER_NUM => f(Some(self.console)),
-            capsules::proximity::DRIVER_NUM => f(Some(self.proximity)),
-            capsules::gpio::DRIVER_NUM => f(Some(self.gpio)),
-            capsules::alarm::DRIVER_NUM => f(Some(self.alarm)),
-            capsules::led::DRIVER_NUM => f(Some(self.led)),
-            capsules::rng::DRIVER_NUM => f(Some(self.rng)),
-            capsules::ble_advertising_driver::DRIVER_NUM => f(Some(self.ble_radio)),
-            capsules::ieee802154::DRIVER_NUM => f(Some(self.ieee802154_radio)),
-            kernel::ipc::DRIVER_NUM => f(Some(&self.ipc)),
->>>>>>> fe42a6a3
             _ => f(None),
         }
     }
